--- conflicted
+++ resolved
@@ -962,20 +962,13 @@
 {
 	char tmp[1024];
 	int mode = OPT(rogue_like_commands) ? KEYMAP_MODE_ROGUE : KEYMAP_MODE_ORIG;
-	char c;
-	const char *act;
 
 	/* Get a keymap trigger & mapping */
-<<<<<<< HEAD
 	char c = keymap_get_trigger();
 	const char *act = keymap_act[mode][(byte) c];
 
 	prt(title, 13, 0);
 	prt("Key: ", 14, 0);
-=======
-	c = keymap_get_trigger();
-	act = keymap_act[mode][(byte) c];
->>>>>>> 8a8df6eb
 	
 	/* Nothing found */
 	if (!act)
