/*
 * File: monster.h
 * Purpose: structures and functions for monsters
 *
 * Copyright (c) 2007 Andi Sidwell
 * Copyright (c) 2010 Chris Carr
 *
 * This work is free software; you can redistribute it and/or modify it
 * under the terms of either:
 *
 * a) the GNU General Public License as published by the Free Software
 *    Foundation, version 2, or
 *
 * b) the "Angband licence":
 *    This software may be copied and distributed for educational, research,
 *    and not for profit purposes provided that this copyright and statement
 *    are included in all such copies.  Other copyrights may also apply.
 */
#ifndef MONSTER_MONSTER_H
#define MONSTER_MONSTER_H

#include "defines.h"
#include "h-basic.h"
#include "z-bitflag.h"
#include "z-rand.h"
#include "cave.h"
#include "player/types.h"

/** Constants **/

/* Monster spell flags */
enum
{
    #define RSF(a, b, c, d, e, f, g, h, i, j, k, l, m) RSF_##a,
    #include "list-mon-spells.h"
    #undef RSF
};

#define RSF_SIZE               FLAG_SIZE(RSF_MAX)


/* Flags for the monster timed functions */
#define MON_TMD_FLG_NOTIFY		0x01 /* Give notification */
#define MON_TMD_MON_SOURCE		0x02 /* Monster is causing the damage */
#define MON_TMD_FLG_NOMESSAGE	0x04 /* Never show a message */
#define MON_TMD_FLG_NOFAIL		0x08 /* Never fail */


/** Structures **/

/*
 * Monster blow structure
 *
 *	- Method (RBM_*)
 *	- Effect (RBE_*)
 *	- Damage Dice
 *	- Damage Sides
 */
struct monster_blow {
	byte method;
	byte effect;
	byte d_dice;
	byte d_side;
};

/*
 * Monster pain messages.
 */
typedef struct monster_pain
{
	const char *messages[7];
	int pain_idx;
	
	struct monster_pain *next;
} monster_pain;
 
/*
 * Information about "base" monster type.
 */
typedef struct monster_base
{
	struct monster_base *next;

	char *name;
	char *text;

	bitflag flags[RF_SIZE];         /* Flags */
	bitflag spell_flags[RSF_SIZE];  /* Spell flags */
	
	char d_char;			/* Default monster character */

	monster_pain *pain;		/* Pain messages */
} monster_base;

/* Information about specified monster drops */ 
struct monster_drop {
	struct monster_drop *next;
	struct object_kind *kind;
	struct artifact *artifact;
	unsigned int percent_chance;
	unsigned int min;
	unsigned int max;
};

struct monster_mimic {
	struct monster_mimic *next;
	struct object_kind *kind;
};

/*
 * Monster "race" information, including racial memories
 *
 * Note that "d_attr" and "d_char" are used for MORE than "visual" stuff.
 *
 * Note that "x_attr" and "x_char" are used ONLY for "visual" stuff.
 *
 * Note that "cur_num" (and "max_num") represent the number of monsters
 * of the given race currently on (and allowed on) the current level.
 * This information yields the "dead" flag for Unique monsters.
 *
 * Note that "max_num" is reset when a new player is created.
 * Note that "cur_num" is reset when a new level is created.
 *
 * Maybe "x_attr", "x_char", "cur_num", and "max_num" should
 * be moved out of this array since they are not read from
 * "monster.txt".
 */
typedef struct monster_race
{
	struct monster_race *next;

	unsigned int ridx;

	char *name;
	char *text;

	struct monster_base *base;
	
	u16b avg_hp;				/* Average HP for this creature */

	s16b ac;				/* Armour Class */

	s16b sleep;				/* Inactive counter (base) */
	byte aaf;				/* Area affect radius (1-100) */
	byte speed;				/* Speed (normally 110) */

	s32b mexp;				/* Exp value for kill */

	long power;				/* Monster power */
	long scaled_power;		/* Monster power scaled by level */

	s16b highest_threat;	/* Monster highest threat */
	
	/*AMF:DEBUG*/			/**/
	long melee_dam;			/**/
	long spell_dam;			/**/
	long hp;				/**/
	/*END AMF:DEBUG*/		/**/

	byte freq_innate;		/* Innate spell frequency */
	byte freq_spell;		/* Other spell frequency */

	bitflag flags[RF_SIZE];         /* Flags */
	bitflag spell_flags[RSF_SIZE];  /* Spell flags */

	struct monster_blow blow[MONSTER_BLOW_MAX]; /* Up to four blows per round */

	byte level;				/* Level of creature */
	byte rarity;			/* Rarity of creature */

	byte d_attr;			/* Default monster attribute */
	char d_char;			/* Default monster character */

	byte x_attr;			/* Desired monster attribute */
	char x_char;			/* Desired monster character */

	byte max_num;			/* Maximum population allowed per level */
	byte cur_num;			/* Monster population on current level */

	struct monster_drop *drops;
	
	struct monster_mimic *mimic_kinds;
} monster_race;


/*
 * Monster "lore" information
 *
 * Note that these fields are related to the "monster recall" and can
 * be scrapped if space becomes an issue, resulting in less "complete"
 * monster recall (no knowledge of spells, etc). XXX XXX XXX
 */
typedef struct
{
	s16b sights;			/* Count sightings of this monster */
	s16b deaths;			/* Count deaths from this monster */

	s16b pkills;			/* Count monsters killed in this life */
	s16b tkills;			/* Count monsters killed in all lives */

	byte wake;				/* Number of times woken up (?) */
	byte ignore;			/* Number of times ignored (?) */

	byte drop_gold;			/* Max number of gold dropped at once */
	byte drop_item;			/* Max number of item dropped at once */

	byte cast_innate;		/* Max number of innate spells seen */
	byte cast_spell;		/* Max number of other spells seen */

	byte blows[MONSTER_BLOW_MAX]; /* Number of times each blow type was seen */

	bitflag flags[RF_SIZE]; /* Observed racial flags - a 1 indicates
	                         * the flag (or lack thereof) is known to
	                         * the player */
	bitflag spell_flags[RSF_SIZE];  /* Observed racial spell flags */
} monster_lore;



/*
 * Monster information, for a specific monster.
 *
 * Note: fy, fx constrain dungeon size to 256x256
 *
 * The "hold_o_idx" field points to the first object of a stack
 * of objects (if any) being carried by the monster (see above).
 */
typedef struct monster
{
	struct monster_race *race;
	s16b r_idx;			/* Monster race index */
	int midx;

	byte fy;			/* Y location on map */
	byte fx;			/* X location on map */

	s16b hp;			/* Current Hit points */
	s16b maxhp;			/* Max Hit points */

	s16b m_timed[MON_TMD_MAX]; /* Timed monster status effects */

	byte mspeed;		/* Monster "speed" */
	byte energy;		/* Monster "energy" */

	byte cdis;			/* Current dis from player */

	byte mflag;			/* Extra monster flags */

	bool ml;			/* Monster is "visible" */
	bool unaware;		/* Player doesn't know this is a monster */
	
	s16b mimicked_o_idx; /* Object this monster is mimicking */

	s16b hold_o_idx;	/* Object being held (if any) */

	byte attr;  		/* attr last used for drawing monster */

	u32b smart;			/* Field for "adult_ai_learn" */

	bitflag known_pflags[OF_SIZE]; /* Known player flags */
} monster_type;

/*** Functions ***/

/* melee2.c */
extern bool check_hit(struct player *p, int power, int level);
<<<<<<< HEAD

/* monster1.c */
extern bool mon_inc_timed(int m_idx, int idx, int v, u16b flag);
extern bool mon_dec_timed(int m_idx, int idx, int v, u16b flag);
extern bool mon_clear_timed(int m_idx, int idx, u16b flag);
extern void cheat_monster_lore(int r_idx, monster_lore *l_ptr);
extern void wipe_monster_lore(int r_idx, monster_lore *l_ptr);
extern void describe_monster(int r_idx, bool spoilers);
extern void roff_top(int r_idx);
extern void screen_roff(int r_idx);
extern void display_roff(int r_idx);
extern int lookup_monster(const char *name);
extern int rval_find_idx(const char *name);
extern const char *rval_find_name(int rval);
monster_base *lookup_monster_base(const char *name);
bool match_monster_bases(monster_base *base, ...);

/* monster2.c */
extern void delete_monster_idx(int i);
extern void delete_monster(int y, int x);
extern void compact_monsters(int size);
extern void wipe_mon_list(struct cave *c, struct player *p);
extern s16b mon_pop(void);
extern void get_mon_num_prep(void);
extern s16b get_mon_num(int level);
extern void display_monlist(void);
extern void monster_desc(char *desc, size_t max, const monster_type *m_ptr, int mode);
extern void lore_do_probe(int m_idx);
extern void update_mon(int m_idx, bool full);
extern void update_monsters(bool full);
extern s16b monster_carry(struct monster *m, object_type *j_ptr);
extern void monster_swap(int y1, int x1, int y2, int x2);
extern void player_place(struct cave *c, struct player *p, int y, int x);
extern s16b monster_place(int y, int x, monster_type *n_ptr, byte origin);
extern bool place_monster_aux(struct cave *, int y, int x, int r_idx, bool slp,
	bool grp, byte origin);
extern bool place_monster(struct cave *c, int y, int x, int depth, bool slp,
	bool grp, byte origin);
extern bool alloc_monster(struct cave *c, struct loc loc, int dis, bool slp, int depth);
extern int summon_specific(int y1, int x1, int lev, int type, int delay);
extern bool multiply_monster(int m_idx);
extern void message_pain(int m_idx, int dam);
extern bool add_monster_message(const char *mon_name, int m_idx, int msg_code, bool delay);
extern void flush_all_monster_messages(void);
extern void update_smart_learn(struct monster *m, struct player *p, int what);
void monster_death(int m_idx, bool stats);
bool mon_take_hit(int m_idx, int dam, bool *fear, const char *note);
extern void monster_flags_known(const monster_race *r_ptr, const monster_lore *l_ptr, bitflag flags[RF_SIZE]);
extern void become_aware(int m_idx);
extern bool is_mimicking(int m_idx);

=======
>>>>>>> c1692265
extern void process_monsters(struct cave *c, byte min_energy);
int mon_hp(const struct monster_race *r_ptr, aspect hp_aspect);

#ifdef TEST
extern bool (*testfn_make_attack_normal)(struct monster *m, struct player *p);
#endif /* !TEST */

#endif /* !MONSTER_MONSTER_H */<|MERGE_RESOLUTION|>--- conflicted
+++ resolved
@@ -264,7 +264,7 @@
 
 /* melee2.c */
 extern bool check_hit(struct player *p, int power, int level);
-<<<<<<< HEAD
+
 
 /* monster1.c */
 extern bool mon_inc_timed(int m_idx, int idx, int v, u16b flag);
@@ -315,9 +315,6 @@
 extern void monster_flags_known(const monster_race *r_ptr, const monster_lore *l_ptr, bitflag flags[RF_SIZE]);
 extern void become_aware(int m_idx);
 extern bool is_mimicking(int m_idx);
-
-=======
->>>>>>> c1692265
 extern void process_monsters(struct cave *c, byte min_energy);
 int mon_hp(const struct monster_race *r_ptr, aspect hp_aspect);
 
