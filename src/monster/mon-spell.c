/*
 * File: mon-spell.c
 * Purpose: functions to deal with spell attacks and effects
 *
 * Copyright (c) 2010-11 Chris Carr
 *
 * This work is free software; you can redistribute it and/or modify it
 * under the terms of either:
 *
 * a) the GNU General Public License as published by the Free Software
 *    Foundation, version 2, or
 *
 * b) the "Angband licence":
 *    This software may be copied and distributed for educational, research,
 *    and not for profit purposes provided that this copyright and statement
 *    are included in all such copies.  Other copyrights may also apply.
 */
#include "angband.h"
#include "spells.h"
#include "effects.h"
#include "monster/mon-spell.h"
#include "monster/mon-timed.h"
#include "monster/mon-util.h"

/**
 * Details of the different monster spells in the game.
 * See src/monster/monster.h for structure
 */
const struct mon_spell mon_spell_table[] =
{
    #define RSF(a, b, c, d, e, f, g, h, i, j, k, l, m) \
			{ RSF_##a, b, c, d, e, f, g, h, i, j, k, l, m },
		#define RV(b, x, y, m) {b, x, y, m}
    #include "list-mon-spells.h"
    #undef RSF
		#undef RV
};


/**
 * Details of the different side effects of spells.
 * See src/monster/monster.h for structure
 */
const struct spell_effect spell_effect_table[] =
{
    #define RSE(a, b, c, d, e, f, g, h, i, j, k) \
			{ RSE_##a, b, c, d, e, f, g, h, i, j, k },
		#define RV(b, x, y, m) {b, x, y, m}
    #include "list-spell-effects.h"
    #undef RSE
		#undef RV
};


/**
 * Determine the damage of a spell attack which ignores monster hp
 * (i.e. bolts and balls, including arrows/boulders/storms/etc.)
 *
 * \param spell is the attack type
 * \param rlev is the monster level of the attacker
 * \param aspect is the damage calc required (min, avg, max, random)
 */
static int nonhp_dam(int spell, int rlev, aspect dam_aspect)
{
	const struct mon_spell *rs_ptr = &mon_spell_table[spell];
	int dam;

	/* base damage is X + YdZ (m_bonus is not used) */
	dam = randcalc(rs_ptr->base_dam, 0, dam_aspect);

	/* rlev-dependent damage (m_bonus is used as a switch) */
	dam += (rlev * rs_ptr->rlev_dam.base / 100);

	if (rs_ptr->rlev_dam.m_bonus == 1) /* then rlev affects dice */
		dam += damcalc(MIN(1, rs_ptr->rlev_dam.dice * rlev / 100), 
				rs_ptr->rlev_dam.sides, dam_aspect);
	else /* rlev affects sides */
		dam += damcalc(rs_ptr->rlev_dam.dice, rs_ptr->rlev_dam.sides *
				rlev / 100, dam_aspect);

	return dam;
}

/**
 * Determine the damage of a monster attack which depends on its hp
 *
 * \param spell is the attack type
 * \param hp is the monster's hp
 */
static int hp_dam(int spell, int hp)
{
	const struct mon_spell *rs_ptr = &mon_spell_table[spell];
	int dam;

	/* Damage is based on monster's current hp */
	dam = hp / rs_ptr->div;

	/* Check for maximum damage */
	if (dam > rs_ptr->cap)
		dam = rs_ptr->cap;

	return dam;
}

/**
 * Drain stats at random
 *
 * \param num is the number of points to drain
 * \param sustain is whether sustains will prevent draining
 * \param perma is whether the drains are permanent
 */
static void drain_stats(int num, bool sustain, bool perma)
{
	int i, k = 0;
	const char *act = NULL;

	for (i = 0; i < num; i++) {
		switch (randint1(6)) {
			case 1: k = A_STR; act = "strong"; break;
			case 2: k = A_INT; act = "bright"; break;
			case 3: k = A_WIS; act = "wise"; break;
			case 4: k = A_DEX; act = "agile"; break;
			case 5: k = A_CON; act = "hale"; break;
			case 6: k = A_CHR; act = "beautiful"; break;
		}

		if (sustain)
			do_dec_stat(k, perma);
		else {
			msg("You're not as %s as you used to be...", act);
			player_stat_dec(p_ptr, k, perma);
		}
	}

	return;
}

/**
 * Swap a random pair of stats
 */
static void swap_stats(void)
{
    int max1, cur1, max2, cur2, ii, jj;

    msg("Your body starts to scramble...");

    /* Pick a pair of stats */
    ii = randint0(A_MAX);
    for (jj = ii; jj == ii; jj = randint0(A_MAX)) /* loop */;

    max1 = p_ptr->stat_max[ii];
    cur1 = p_ptr->stat_cur[ii];
    max2 = p_ptr->stat_max[jj];
    cur2 = p_ptr->stat_cur[jj];

    p_ptr->stat_max[ii] = max2;
    p_ptr->stat_cur[ii] = cur2;
    p_ptr->stat_max[jj] = max1;
    p_ptr->stat_cur[jj] = cur1;

    p_ptr->update |= (PU_BONUS);

    return;
}

/**
 * Drain mana from the player, healing the caster.
 *
 * \param m_idx is the monster casting
 * \param rlev is its level
 * \param seen is whether @ can see it
 */
static void drain_mana(int m_idx, int rlev, bool seen)
{
	monster_type *m_ptr = cave_monster(cave, m_idx);
	int r1;
	char m_name[80];

	/* Get the monster name (or "it") */
	monster_desc(m_name, sizeof(m_name), m_ptr, MDESC_CAPITAL);

	if (!p_ptr->csp) {
		msg("The draining fails.");
		if (OPT(birth_ai_learn) && !(m_ptr->smart & SM_IMM_MANA)) {
			msg("%s notes that you have no mana!", m_name);
			m_ptr->smart |= SM_IMM_MANA;
		}
		return;
	}

	/* Attack power */
	r1 = (randint1(rlev) / 2) + 1;

	/* Full drain */
	if (r1 >= p_ptr->csp) {
		r1 = p_ptr->csp;
		p_ptr->csp = 0;
		p_ptr->csp_frac = 0;
	}
	/* Partial drain */
	else
		p_ptr->csp -= r1;

	/* Redraw mana */
	p_ptr->redraw |= PR_MANA;

	/* Heal the monster */
	if (m_ptr->hp < m_ptr->maxhp) {
		m_ptr->hp += (6 * r1);
		if (m_ptr->hp > m_ptr->maxhp)
			m_ptr->hp = m_ptr->maxhp;

		/* Redraw (later) if needed */
		if (p_ptr->health_who == m_ptr)
			p_ptr->redraw |= (PR_HEALTH);

		/* Special message */
		if (seen)
			msg("%s appears healthier.", m_name);
	}
}

/**
 * Monster self-healing.
 *
 * \param m_idx is the monster casting
 * \param rlev is its level
 * \param seen is whether @ can see it
 */
static void heal_self(int m_idx, int rlev, bool seen)
{
	monster_type *m_ptr = cave_monster(cave, m_idx);
	char m_name[80], m_poss[80];

	/* Get the monster name (or "it") */
	monster_desc(m_name, sizeof(m_name), m_ptr, MDESC_CAPITAL);

	/* Get the monster possessive ("his"/"her"/"its") */
	monster_desc(m_poss, sizeof(m_poss), m_ptr,
			MDESC_PRO2 | MDESC_POSS);

	/* Heal some */
	m_ptr->hp += (rlev * 6);

	/* Fully healed */
	if (m_ptr->hp >= m_ptr->maxhp) {
		m_ptr->hp = m_ptr->maxhp;

		if (seen)
			msg("%s looks REALLY healthy!", m_name);
		else
			msg("%s sounds REALLY healthy!", m_name);
	} else if (seen) { /* Partially healed */
		msg("%s looks healthier.", m_name);
	} else {
		msg("%s sounds healthier.", m_name);
	}

	/* Redraw (later) if needed */
	if (p_ptr->health_who == m_ptr) p_ptr->redraw |= (PR_HEALTH);

	/* Cancel fear */
	if (m_ptr->m_timed[MON_TMD_FEAR]) {
<<<<<<< HEAD
		mon_clear_timed(m_ptr, MON_TMD_FEAR, MON_TMD_FLG_NOMESSAGE, FALSE);
		msg("%^s recovers %s courage.", m_name, m_poss);
=======
		mon_clear_timed(m_idx, MON_TMD_FEAR, MON_TMD_FLG_NOMESSAGE, FALSE);
		msg("%s recovers %s courage.", m_name, m_poss);
>>>>>>> 04d312da
	}
}

/**
 *	This function is used when a group of monsters is summoned.
 */
static int summon_monster_aux(int flag, int m_idx, int rlev, int summon_max)
{
	monster_type *m_ptr = cave_monster(cave, m_idx);
	int count = 0, val = 0, attempts = 0;
	int temp;

	/* Continue adding summoned monsters until we reach the current dungeon level */
	while ((val < p_ptr->depth * rlev) && (attempts < summon_max))
	{
		/* Get a monster */
		temp = summon_specific(m_ptr->fy, m_ptr->fx,
			rlev, flag, 0);

		val += temp * temp;

		/* Increase the attempt, needed in case no monsters were available. */
		attempts++;

		/* Increase count of summoned monsters */
		if (val > 0)
			count++;
	}

	return(count);
}

/**
 * Apply side effects from a spell attack to the player
 *
 * \param spell is the attack type
 * \param dam is the amount of damage caused by the attack
 * \param m_idx is the attacking monster
 * \param rlev is its level
 * \param seen is whether @ can see it
 */
static void do_side_effects(int spell, int dam, int m_idx, bool seen)
{
	monster_type *m_ptr = cave_monster(cave, m_idx);
	monster_race *r_ptr = &r_info[m_ptr->r_idx];

	const struct spell_effect *re_ptr;
	const struct mon_spell *rs_ptr = &mon_spell_table[spell];

	int i, choice[99], dur = 0, j = 0, count = 0;
	s32b d = 0;

	bool sustain = FALSE, perma = FALSE, chosen[RSE_MAX] = { 0 };

	/* Extract the monster level */
	int rlev = ((r_ptr->level >= 1) ? r_ptr->level : 1);

	/* First we note all the effects we'll be doing. */
	for (re_ptr = spell_effect_table; re_ptr->index < RSE_MAX; re_ptr++) {
		if ((re_ptr->method && (re_ptr->method == rs_ptr->index)) ||
				(re_ptr->gf && (re_ptr->gf == rs_ptr->gf))) {

			/* If we have a choice of effects, we create a cum freq table */
			if (re_ptr->chance) {
				for (i = j; i < (j + re_ptr->chance); i++)
					choice[i] = re_ptr->index;
				j = i;
			}
			else
				chosen[re_ptr->index] = TRUE;
		}
	}

	/* If we have built a cum freq table, choose an effect from it */
	if (j)
		chosen[choice[randint0(j)]] = TRUE;

	/* Now we cycle through again to activate the chosen effects */
	for (re_ptr = spell_effect_table; re_ptr->index < RSE_MAX; re_ptr++) {
		if (chosen[re_ptr->index]) {

			/*
			 * Check for resistance - there are three possibilities:
			 * 1. Immunity to the attack type if side_immune is TRUE
			 * 2. Resistance to the attack type if it affords no immunity
			 * 3. Resistance to the specific side-effect
			 *
			 * TODO - add interesting messages to the RSE_ and GF_ tables
			 * to replace the generic ones below. (See #1376)
			 */
			if (re_ptr->res_flag)
				update_smart_learn(m_ptr, p_ptr, re_ptr->res_flag);

			if ((rs_ptr->gf && check_side_immune(rs_ptr->gf)) ||
					check_state(p_ptr, re_ptr->res_flag, p_ptr->state.flags)) {
				msg("You resist the effect!");
				continue;
			}

			/* Allow saving throw if available */
			if (re_ptr->save &&
					randint0(100) < p_ptr->state.skills[SKILL_SAVE]) {
				msg("You avoid the effect!");
				continue;
			}

			/* Implement the effect */
			if (re_ptr->timed) {

				/* Calculate base duration (m_bonus is not used) */
				dur = randcalc(re_ptr->base, 0, RANDOMISE);

				/* Calculate the damage-dependent duration (m_bonus is
				 * used as a cap) */
				dur += damcalc(re_ptr->dam.dice, re_ptr->dam.sides *
						dam / 100, RANDOMISE);

				if (re_ptr->dam.m_bonus && (dur > re_ptr->dam.m_bonus))
					dur = re_ptr->dam.m_bonus;

				/* Apply the effect - we have already checked for resistance */
				(void)player_inc_timed(p_ptr, re_ptr->flag, dur, TRUE, FALSE);

			} else {
				switch (re_ptr->flag) {
					case S_INV_DAM:
						if (dam > 0)
							inven_damage(p_ptr, re_ptr->gf, MIN(dam *
								randcalc(re_ptr->dam, 0, RANDOMISE), 300));
						break;

					case S_TELEPORT: /* m_bonus is used as a clev filter */
						if (!re_ptr->dam.m_bonus || 
								randint1(re_ptr->dam.m_bonus) > p_ptr->lev)
							teleport_player(randcalc(re_ptr->base, 0,
								RANDOMISE));
						break;

					case S_TELE_TO:
						teleport_player_to(m_ptr->fy, m_ptr->fx);
						break;

					case S_TELE_LEV:
						teleport_player_level();
						break;

					case S_TELE_SELF:
						teleport_away(m_ptr, randcalc(re_ptr->base, 0,
							RANDOMISE));
						break;

					case S_DRAIN_LIFE:
						d = re_ptr->base.base + (p_ptr->exp *
							re_ptr->base.sides / 100) * MON_DRAIN_LIFE;

						msg("You feel your life force draining away!");
						player_exp_lose(p_ptr, d, FALSE);
						break;

					case S_DRAIN_STAT: /* m_bonus is used as a flag */
						if (re_ptr->dam.m_bonus > 0)
							sustain = TRUE;

						if (abs(re_ptr->dam.m_bonus) > 1)
							perma = TRUE;

						drain_stats(randcalc(re_ptr->base, 0, RANDOMISE),
							sustain, perma);
						break;

					case S_SWAP_STAT:
						swap_stats();
						break;

					case S_DRAIN_ALL:
						msg("You're not as powerful as you used to be...");

						for (i = 0; i < A_MAX; i++)
							player_stat_dec(p_ptr, i, FALSE);
						break;

					case S_DISEN:
						(void)apply_disenchant(0);
						break;

					case S_DRAIN_MANA:
						drain_mana(m_idx, rlev, seen);
						break;

					case S_HEAL:
						heal_self(m_idx, rlev, seen);
						break;

					case S_DARKEN:
						(void)unlight_area(0, 3);
						break;

					case S_TRAPS:
						(void)trap_creation();
						break;

					case S_AGGRAVATE:
						aggravate_monsters(m_idx);
						break;

					case S_KIN:
						summon_kin_type = r_ptr->d_char;
					case S_MONSTER:	case S_MONSTERS:
					case S_SPIDER: case S_HOUND: case S_HYDRA: case S_AINU:
					case S_ANIMAL:
					case S_DEMON: case S_HI_DEMON:
					case S_UNDEAD: case S_HI_UNDEAD: case S_WRAITH:
					case S_DRAGON: case S_HI_DRAGON:
					case S_UNIQUE:
						count = summon_monster_aux(re_ptr->flag, m_idx, rlev, re_ptr->base.base);

						/* In the special case that uniques or wraiths were summoned but all were dead
							S_HI_UNDEAD is used instead */
						if ((!count) && ((re_ptr->flag == S_WRAITH) || (re_ptr->flag == S_UNIQUE)))
							count = summon_monster_aux(S_HI_UNDEAD, m_idx, rlev, re_ptr->base.base);

						if (count && p_ptr->timed[TMD_BLIND])
							msgt(rs_ptr->msgt, "You hear %s appear nearby.",
								(count > 1 ? "many things" : "something"));

					default:
						break;
				}		
			}
		}
	}
	return;
}

/**
 * Calculate the damage of a monster spell.
 *
 * \param spell is the spell in question.
 * \param hp is the hp of the casting monster.
 * \param rlev is the level of the casting monster.
 * \param dam_aspect is the damage calc we want (min, max, avg, random).
 */
static int mon_spell_dam(int spell, int hp, int rlev, aspect dam_aspect)
{
	const struct mon_spell *rs_ptr = &mon_spell_table[spell];

	if (rs_ptr->div)
		return hp_dam(spell, hp);
	else
		return nonhp_dam(spell, rlev, dam_aspect);
}


/**
 * Process a monster spell 
 *
 * \param spell is the monster spell flag (RSF_FOO)
 * \param m_idx is the attacking monster
 * \param seen is whether the player can see the monster at this moment
 */
void do_mon_spell(int spell, int m_idx, bool seen)
{
	const struct mon_spell *rs_ptr = &mon_spell_table[spell];

	monster_type *m_ptr = cave_monster(cave, m_idx);
	monster_race *r_ptr = &r_info[m_ptr->r_idx];

	char m_name[80], ddesc[80];

	bool hits = FALSE;

	int dam = 0, flag = 0, rad = 0;

	/* Extract the monster level */
	int rlev = ((r_ptr->level >= 1) ? r_ptr->level : 1);

	/* Get the monster name (or "it") */
	monster_desc(m_name, sizeof(m_name), m_ptr, MDESC_CAPITAL);

	/* See if it hits */
	if (rs_ptr->hit == 100) 
		hits = TRUE;
	else if (rs_ptr->hit == 0)
		hits = FALSE;
	else
		hits = check_hit(p_ptr, rs_ptr->hit, rlev);

	/* Tell the player what's going on */
	disturb(p_ptr, 1,0);

	if (!seen)
		msg("Something %s.", rs_ptr->blind_verb);
	else if (!hits) {
		msg("%s %s %s, but misses.", m_name, rs_ptr->verb,	rs_ptr->desc);
		return;
	} else if (rs_ptr->msgt)
		msgt(rs_ptr->msgt, "%s %s %s.", m_name, rs_ptr->verb, rs_ptr->desc);
	else 
		msg("%s %s %s.", m_name, rs_ptr->verb, rs_ptr->desc);


	/* Try a saving throw if available */
	if (rs_ptr->save && randint0(100) < p_ptr->state.skills[SKILL_SAVE]) {
		msg("You avoid the effects!");
		return;
	}

	/* Calculate the damage */
	dam = mon_spell_dam(spell, m_ptr->hp, rlev, RANDOMISE);

	/* Get the "died from" name in case this attack kills @ */
	monster_desc(ddesc, sizeof(ddesc), m_ptr, MDESC_SHOW | MDESC_IND2);

	/* Display the attack, adjust for resists and apply effects */
	if (rs_ptr->type & RST_BOLT)
		flag = PROJECT_STOP | PROJECT_KILL;
	else if (rs_ptr->type & (RST_BALL | RST_BREATH)) {
		flag = PROJECT_GRID | PROJECT_ITEM | PROJECT_KILL;
		rad = rf_has(r_ptr->flags, RF_POWERFUL) ? 3 : 2;
	}

	if (rs_ptr->gf) {
		(void)project(m_idx, rad, p_ptr->py, p_ptr->px, dam, rs_ptr->gf, flag);
		monster_learn_resists(m_ptr, p_ptr, rs_ptr->gf);
	}
	else /* Note that non-projectable attacks are unresistable */
		take_hit(p_ptr, dam, ddesc);

	do_side_effects(spell, dam, m_idx, seen);

	return;
}

/**
 * Test a spell bitflag for a type of spell.
 * Returns TRUE if any desired type is among the flagset
 *
 * \param f is the set of spell flags we're testing
 * \param type is the spell type(s) we're looking for
 */
bool test_spells(bitflag *f, enum mon_spell_type type)
{
	const struct mon_spell *rs_ptr;

	for (rs_ptr = mon_spell_table; rs_ptr->index < RSF_MAX; rs_ptr++)
		if (rsf_has(f, rs_ptr->index) && (rs_ptr->type & type))
			return TRUE;

	return FALSE;
}

/**
 * Set a spell bitflag to allow only a specific set of spell types.
 *
 * \param f is the set of spell flags we're pruning
 * \param type is the spell type(s) we're allowing
 */
void set_spells(bitflag *f, enum mon_spell_type type)
{
	const struct mon_spell *rs_ptr;

	for (rs_ptr = mon_spell_table; rs_ptr->index < RSF_MAX; rs_ptr++)
		if (rsf_has(f, rs_ptr->index) && !(rs_ptr->type & type))
			rsf_off(f, rs_ptr->index);

	return;
}

/**
 * Turn off spells with a side effect or a gf_type that is resisted by
 * something in flags, subject to intelligence and chance.
 *
 * \param spells is the set of spells we're pruning
 * \param flags is the set of flags we're testing
 * \param r_ptr is the monster type we're operating on
 */
void unset_spells(bitflag *spells, bitflag *flags, const monster_race *r_ptr)
{
	const struct mon_spell *rs_ptr;
	const struct spell_effect *re_ptr;

	/* First we test the gf (projectable) spells */
	for (rs_ptr = mon_spell_table; rs_ptr->index < RSF_MAX; rs_ptr++)
		if (rs_ptr->gf && randint0(100) < check_for_resist(p_ptr, rs_ptr->gf, flags,
				FALSE) * (rf_has(r_ptr->flags, RF_SMART) ? 2 : 1) * 25)
			rsf_off(spells, rs_ptr->index);

	/* ... then we test the non-gf side effects */
	for (re_ptr = spell_effect_table; re_ptr->index < RSE_MAX; re_ptr++)
		if (re_ptr->method && re_ptr->res_flag && (rf_has(r_ptr->flags,
				RF_SMART) || !one_in_(3)) && of_has(flags, re_ptr->res_flag))
			rsf_off(spells, re_ptr->method);
}

/**
 * Calculate a monster's maximum spell power.
 *
 * \param r_ptr is the monster we're studying
 * \param resist is the degree of resistance we're assuming to any
 *   attack type (-1 = vulnerable ... 3 = immune)
 */
int best_spell_power(const monster_race *r_ptr, int resist)
{
	const struct mon_spell *rs_ptr;
	const struct spell_effect *re_ptr;
	int dam = 0, best_dam = 0; 

	/* Extract the monster level */
	int rlev = ((r_ptr->level >= 1) ? r_ptr->level : 1);

	for (rs_ptr = mon_spell_table; rs_ptr->index < RSF_MAX; rs_ptr++) {
		if (rsf_has(r_ptr->spell_flags, rs_ptr->index)) {

			/* Get the maximum basic damage output of the spell (could be 0) */
			dam = mon_spell_dam(rs_ptr->index, mon_hp(r_ptr, MAXIMISE), rlev,
				MAXIMISE);

			/* For all attack forms the player can save against, damage
			 * is halved */
			if (rs_ptr->save)
				dam /= 2;

			/* Adjust the real damage by the assumed resistance (if it is a
			 * resistable type) */
			if (rs_ptr->gf)
				dam = adjust_dam(p_ptr, rs_ptr->gf, dam, MAXIMISE, resist);

			/* Add the power ratings assigned to the various possible spell
			 * effects (which is crucial for non-damaging spells) */
			for (re_ptr = spell_effect_table; re_ptr->index < RSE_MAX; re_ptr++) {
				if ((re_ptr->method && (re_ptr->method == rs_ptr->index)) ||
						(re_ptr->gf && (re_ptr->gf == rs_ptr->gf))) {

					/* First we adjust the real damage if necessary */
					if (re_ptr->power.dice)
						dam = (dam * re_ptr->power.dice) / 100;

					/* Then we add any flat rating for this effect */
					dam += re_ptr->power.base;

					/* Then we add any rlev-dependent rating */
					if (re_ptr->power.m_bonus < 0)
						dam += re_ptr->power.sides / (rlev + 1);
					else if (re_ptr->power.m_bonus > 0)
						dam += (re_ptr->power.sides * rlev) / 100;
				}
			}

			/* Update the best_dam tracker */
			if (dam > best_dam)
				best_dam = dam;
		}
	}

	return best_dam;
}
<|MERGE_RESOLUTION|>--- conflicted
+++ resolved
@@ -261,13 +261,8 @@
 
 	/* Cancel fear */
 	if (m_ptr->m_timed[MON_TMD_FEAR]) {
-<<<<<<< HEAD
 		mon_clear_timed(m_ptr, MON_TMD_FEAR, MON_TMD_FLG_NOMESSAGE, FALSE);
-		msg("%^s recovers %s courage.", m_name, m_poss);
-=======
-		mon_clear_timed(m_idx, MON_TMD_FEAR, MON_TMD_FLG_NOMESSAGE, FALSE);
 		msg("%s recovers %s courage.", m_name, m_poss);
->>>>>>> 04d312da
 	}
 }
 
