/*
 * File: cmd0.c
 * Purpose: Deal with command processing.
 *
 * Copyright (c) 2010 Andi Sidwell
 *
 * This work is free software; you can redistribute it and/or modify it
 * under the terms of either:
 *
 * a) the GNU General Public License as published by the Free Software
 *    Foundation, version 2, or
 *
 * b) the "Angband licence":
 *    This software may be copied and distributed for educational, research,
 *    and not for profit purposes provided that this copyright and statement
 *    are included in all such copies.  Other copyrights may also apply.
 */

#include "angband.h"
#include "cave.h"
#include "cmds.h"
#include "files.h"
#include "game-cmd.h"
#include "macro.h"
#include "monster/monster.h"
#include "ui-menu.h"
#include "wizard.h"

/*
 * This file contains (several) big lists of commands, so that they can be
 * easily maniuplated for e.g. help displays, or if a port wants to provide a
 * native menu containing a command list.
 *
 * Consider a two-paned layout for the command menus. XXX
 *
 * This file still needs some clearing up. XXX
 */


static void do_cmd_menu(void);


/*** Handling bits ***/

/*
 * Holds a generic command - if cmd is set to other than CMD_NULL 
 * it simply pushes that command to the game, otherwise the hook 
 * function will be called.
 */
struct generic_command
{
	const char *desc;
	unsigned char key;
	cmd_code cmd;
	void (*hook)(void);
	bool (*prereq)(void);
};

/* Item selector type (everything required for get_item()) */
struct item_selector
{
	const char *prompt;
	const char *noop;

	bool (*filter)(const object_type *o_ptr);
	int mode;
};

/* Item "action" type */
struct item_command
{
	struct generic_command base;
	struct item_selector selector;

	void (*action)(object_type *, int);
	const char *id;
	bool needs_aim;
};


/* All possible item actions */
static struct item_command item_actions[] =
{
	{ { "Inscribe an object", '{', CMD_INSCRIBE, NULL, NULL },
	  { "Inscribe which item? ", "You have nothing to inscribe.",
	    NULL, (USE_EQUIP | USE_INVEN | USE_FLOOR | IS_HARMLESS) },
	  textui_obj_inscribe, "inscribe", FALSE },

	{ { "Examine an item", 'I', CMD_NULL, NULL, NULL },
	  { "Examine which item? ", "You have nothing to examine.",
	    NULL, (USE_EQUIP | USE_INVEN | USE_FLOOR | IS_HARMLESS) },
	  textui_obj_examine, "examine", FALSE },

	/*** Takeoff/drop/wear ***/

	{ { "Wear/wield an item", 'w', CMD_WIELD, NULL, NULL },
	  { "Wear/Wield which item? ", "You have nothing you can wear or wield.",
	    obj_can_wear, (USE_INVEN | USE_FLOOR) },
	  textui_obj_wield, "wield", FALSE },
};


static struct generic_command cmd_item[] =
{
	{ "Uninscribe an object", '}', CMD_UNINSCRIBE, NULL, NULL },
	{ "Take/unwield off an item", 't', CMD_TAKEOFF, NULL, NULL },
	{ "Drop an item", 'd', CMD_DROP, NULL, NULL },
	{ "Fire your missile weapon", 'f', CMD_FIRE, NULL, player_can_fire },
	{ "Use a staff", 'u', CMD_USE_STAFF, NULL, NULL },
	{ "Aim a wand", 'a', CMD_USE_WAND, NULL, NULL },
	{ "Zap a rod", 'z', CMD_USE_ROD, NULL, NULL },
	{ "Activate an object", 'A', CMD_ACTIVATE, NULL, NULL },
	{ "Eat some food", 'E', CMD_EAT, NULL, NULL },
	{ "Quaff a potion", 'q', CMD_QUAFF, NULL, NULL },
	{ "Read a scroll", 'r', CMD_READ_SCROLL, NULL, player_can_read },
	{ "Fuel your light source", 'F', CMD_REFILL, NULL, NULL }
};

/* General actions */
static struct generic_command cmd_action[] =
{
	{ "Search for traps/doors",     's', CMD_SEARCH, NULL },
	{ "Disarm a trap or chest",     'D', CMD_DISARM, NULL },
	{ "Rest for a while",           'R', CMD_NULL, textui_cmd_rest },
	{ "Look around",                'l', CMD_NULL, do_cmd_look },
	{ "Target monster or location", '*', CMD_NULL, do_cmd_target },
	{ "Target closest monster",     '\'', CMD_NULL, do_cmd_target_closest },
	{ "Dig a tunnel",               'T', CMD_TUNNEL, NULL },
	{ "Go up staircase",            '<', CMD_GO_UP, NULL },
	{ "Go down staircase",          '>', CMD_GO_DOWN, NULL },
	{ "Toggle search mode",         'S', CMD_TOGGLE_SEARCH, NULL },
	{ "Open a door or a chest",     'o', CMD_OPEN, NULL },
	{ "Close a door",               'c', CMD_CLOSE, NULL },
	{ "Jam a door shut",            'j', CMD_JAM, NULL },
	{ "Bash a door open",           'B', CMD_BASH, NULL },
	{ "Fire at nearest target",   'h', CMD_NULL, textui_cmd_fire_at_nearest },
	{ "Throw an item",            'v', CMD_NULL, textui_cmd_throw }
};

/* Item management commands */
static struct generic_command cmd_item_manage[] =
{
	{ "Display equipment listing", 'e', CMD_NULL, do_cmd_equip },
	{ "Display inventory listing", 'i', CMD_NULL, do_cmd_inven },
	{ "Pick up objects",           'g', CMD_PICKUP, NULL },
	{ "Destroy an item",           'k', CMD_NULL, textui_cmd_destroy },
	
};

/* Information access commands */
static struct generic_command cmd_info[] =
{
	{ "Browse a book", 'b', CMD_NULL, textui_spell_browse, NULL },
	{ "Gain new spells", 'G', CMD_NULL, textui_obj_study, player_can_study },
	{ "Cast a spell", 'm', CMD_CAST, textui_obj_cast, player_can_cast },
<<<<<<< HEAD
=======
	{ "Cast a spell", 'p', CMD_CAST, textui_obj_cast, player_can_cast },
>>>>>>> a1349bad
	{ "Full dungeon map",             'M', CMD_NULL, do_cmd_view_map },
	{ "Display visible item list",    ']', CMD_NULL, do_cmd_itemlist },
	{ "Display visible monster list", '[', CMD_NULL, do_cmd_monlist },
	{ "Locate player on map",         'L', CMD_NULL, do_cmd_locate },
	{ "Help",                         '?', CMD_NULL, do_cmd_help },
	{ "Identify symbol",              '/', CMD_NULL, do_cmd_query_symbol },
	{ "Character description",        'C', CMD_NULL, do_cmd_change_name },
	{ "Check knowledge",              '~', CMD_NULL, textui_browse_knowledge },
	{ "Repeat level feeling",   KTRL('F'), CMD_NULL, do_cmd_feeling },
	{ "Show previous message",  KTRL('O'), CMD_NULL, do_cmd_message_one },
	{ "Show previous messages", KTRL('P'), CMD_NULL, do_cmd_messages }
};

/* Utility/assorted commands */
static struct generic_command cmd_util[] =
{
	{ "Interact with options",        '=', CMD_NULL, do_cmd_xxx_options },
	{ "Port-specific preferences",    '!', CMD_NULL, do_cmd_port },

	{ "Save and don't quit",  KTRL('S'), CMD_SAVE, NULL },
	{ "Save and quit",        KTRL('X'), CMD_QUIT, NULL },
	{ "Quit (commit suicide)",      'Q', CMD_NULL, textui_cmd_suicide },
	{ "Redraw the screen",    KTRL('R'), CMD_NULL, do_cmd_redraw },

	{ "Load \"screen dump\"",       '(', CMD_NULL, do_cmd_load_screen },
	{ "Save \"screen dump\"",       ')', CMD_NULL, do_cmd_save_screen }
};

/* Commands that shouldn't be shown to the user */ 
static struct generic_command cmd_hidden[] =
{
	{ "Take notes",               ':', CMD_NULL, do_cmd_note },
	{ "Version info",             'V', CMD_NULL, do_cmd_version },
	{ "Load a single pref line",  '"', CMD_NULL, do_cmd_pref },
	{ "Enter a store",            '_', CMD_ENTER_STORE, NULL },
	{ "Toggle windows",     KTRL('E'), CMD_NULL, toggle_inven_equip }, /* XXX */
	{ "Alter a grid",             '+', CMD_ALTER, NULL },
	{ "Walk",                     ';', CMD_WALK, NULL },
	{ "Jump into a trap",         '-', CMD_JUMP, NULL },
	{ "Start running",            '.', CMD_RUN, NULL },
	{ "Stand still",              ',', CMD_HOLD, NULL },
	{ "Display menu of actions", '\n', CMD_NULL, do_cmd_menu },
	{ "Display menu of actions", '\r', CMD_NULL, do_cmd_menu },
	{ "Center map",              KTRL('L'), CMD_NULL, do_cmd_center_map },

	{ "Toggle wizard mode",  KTRL('W'), CMD_NULL, do_cmd_wizard },
	{ "Repeat previous command",  KTRL('V'), CMD_REPEAT, NULL },

#ifdef ALLOW_DEBUG
	{ "Debug mode commands", KTRL('A'), CMD_NULL, do_cmd_try_debug },
#endif
#ifdef ALLOW_BORG
	{ "Borg commands",       KTRL('Z'), CMD_NULL, do_cmd_try_borg }
#endif
};


static struct generic_command cmd_item_use[N_ELEMENTS(item_actions)];



/*
 * A categorised list of all the command lists.
 */
typedef struct
{
	const char *name;
	struct generic_command *list;
	size_t len;
} command_list;

static command_list cmds_all[] =
{
	{ "Use item",        cmd_item_use,    N_ELEMENTS(item_actions) },
	{ "Items",           cmd_item,        N_ELEMENTS(cmd_item) },
	{ "Action commands", cmd_action,      N_ELEMENTS(cmd_action) },
	{ "Manage items",    cmd_item_manage, N_ELEMENTS(cmd_item_manage) },
	{ "Information",     cmd_info,        N_ELEMENTS(cmd_info) },
	{ "Utility",         cmd_util,        N_ELEMENTS(cmd_util) },
	{ "Hidden",          cmd_hidden,      N_ELEMENTS(cmd_hidden) }
};




/*** Menu functions ***/

/* Display an entry on a command menu */
static void cmd_sub_entry(menu_type *menu, int oid, bool cursor, int row, int col, int width)
{
	byte attr = (cursor ? TERM_L_BLUE : TERM_WHITE);
	const struct generic_command *commands = menu_priv(menu);

	(void)width;

	/* Write the description */
	Term_putstr(col, row, -1, attr, commands[oid].desc);

	/* Include keypress */
	Term_addch(attr, ' ');
	Term_addch(attr, '(');

	/* KTRL()ing a control character does not alter it at all */
	if (KTRL(commands[oid].key) == commands[oid].key)
	{
		Term_addch(attr, '^');
		Term_addch(attr, UN_KTRL(commands[oid].key));
	}
	else
	{
		Term_addch(attr, commands[oid].key);
	}

	Term_addch(attr, ')');
}

/*
 * Display a list of commands.
 */
static bool cmd_menu(command_list *list, void *selection_p)
{
	menu_type menu;
	menu_iter commands_menu = { NULL, NULL, cmd_sub_entry, NULL, NULL };
	region area = { 23, 4, 37, 13 };

	ui_event_data evt;
	struct generic_command *selection = selection_p;

	/* Set up th emenu */
	menu_init(&menu, MN_SKIN_SCROLL, &commands_menu);
	menu_setpriv(&menu, list->len, list->list);
	menu_layout(&menu, &area);

	/* Set up the screen */
	screen_save();
	window_make(21, 3, 62, 17);

	/* Select an entry */
	evt = menu_select(&menu, 0);

	/* Load de screen */
	screen_load();

	if (evt.type == EVT_SELECT)
		*selection = list->list[menu.cursor];

	return FALSE;
}



static bool cmd_list_action(menu_type *m, const ui_event_data *event, int oid)
{
	if (event->type == EVT_SELECT)
		return cmd_menu(&cmds_all[oid], menu_priv(m));
	else
		return FALSE;
}

static void cmd_list_entry(menu_type *menu, int oid, bool cursor, int row, int col, int width)
{
	byte attr = (cursor ? TERM_L_BLUE : TERM_WHITE);
	Term_putstr(col, row, -1, attr, cmds_all[oid].name);
}

static menu_type *command_menu;
static menu_iter command_menu_iter =
{
	NULL,
	NULL,
	cmd_list_entry,
	cmd_list_action,
	NULL
};

/*
 * Display a list of command types, allowing the user to select one.
 */
static void do_cmd_menu(void)
{
	region area = { 21, 5, 37, 6 };

	struct generic_command chosen_command = { 0 };

	if (!command_menu)
		command_menu = menu_new(MN_SKIN_SCROLL, &command_menu_iter);

	menu_setpriv(command_menu, N_ELEMENTS(cmds_all) - 1, &chosen_command);
	menu_layout(command_menu, &area);

	/* Set up the screen */
	screen_save();
	window_make(19, 4, 58, 11);

	menu_select(command_menu, 0);

	screen_load();

	/* If a command was chosen, execute it */
	if (chosen_command.key)
		Term_keypress(chosen_command.key);
}


/*** Exported functions ***/

/* List indexed by char */
struct command
{
	struct generic_command *command;

	bool is_object;
	struct item_command *item;	
};

static struct command converted_list[UCHAR_MAX+1];


/*
 * Initialise the command list.
 */
void cmd_init(void)
{
	size_t i, j;

	memset(converted_list, 0, sizeof(converted_list));

	/* Go through all generic commands */
	for (j = 0; j < N_ELEMENTS(cmds_all); j++)
	{
		struct generic_command *commands = cmds_all[j].list;

		/* Fill everything in */
		for (i = 0; i < cmds_all[j].len; i++)
			converted_list[commands[i].key].command = &commands[i];
	}

	/* Fill in item actions */
	for (j = 0; j < N_ELEMENTS(item_actions); j++)
	{
		struct item_command *act = &item_actions[j];
		unsigned char key = act->base.key;

		converted_list[key].command = &act->base;
		converted_list[key].is_object = TRUE;
		converted_list[key].item = act;

		/* Also update the action menus */
		memcpy(&cmd_item_use[j], &act->base, sizeof(cmd_item_use[0]));
	}
}





/*** Input processing ***/


/**
 * Get a command count, with the '0' key.
 */
static int textui_get_count(void)
{
	int count = 0;

	while (1)
	{
		ui_event_data ke;

		prt(format("Count: %d", count), 0, 0);

		ke = inkey_ex();
		if (ke.type != EVT_KBRD)
			continue;

		if (ke.key == ESCAPE)
			return -1;

		/* Simple editing (delete or backspace) */
		else if (ke.key == 0x7F || ke.key == KTRL('H'))
			count = count / 10;

		/* Actual numeric data */
		else if (isdigit((unsigned char) ke.key))
		{
			count = count * 10 + D2I(ke.key);

			if (count >= 9999)
			{
				bell("Invalid repeat count!");
				count = 9999;
			}
		}

		/* Anything non-numeric passes straight to command input */
		else
		{
			/* XXX nasty hardcoding of action menu key */
			if (ke.key != '\n' && ke.key != '\r')
				Term_event_push(&ke);

			break;
		}
	}

	return count;
}



/*
 * Hack -- special buffer to hold the action of the current keymap
 */
static char request_command_buffer[256];


/*
 * Request a command from the user.
 *
 * Note that "caret" ("^") is treated specially, and is used to
 * allow manual input of control characters.  This can be used
 * on many machines to request repeated tunneling (Ctrl-H) and
 * on the Macintosh to request "Control-Caret".
 *
 * Note that "backslash" is treated specially, and is used to bypass any
 * keymap entry for the following character.  This is useful for macros.
 */
static ui_event_data textui_get_command(void)
{
	int mode = OPT(rogue_like_commands) ? KEYMAP_MODE_ROGUE : KEYMAP_MODE_ORIG;

	char tmp[2] = { '\0', '\0' };

	ui_event_data ke = EVENT_EMPTY;

	cptr act;



	/* Get command */
	while (1)
	{
		/* Hack -- no flush needed */
		msg_flag = FALSE;

		/* Activate "command mode" */
		inkey_flag = TRUE;

		/* Get a command */
		ke = inkey_ex();


		/* Command Count */
		if (ke.key == '0')
		{
			int count = textui_get_count();

			if (count == -1 || !get_com_ex("Command: ", &ke))
				continue;
			else
				p_ptr->command_arg = count;
		}

		/* Allow "keymaps" to be bypassed */
		else if (ke.key == '\\')
		{
			/* Get a real command */
			(void)get_com("Command: ", &ke.key);

			/* Hack -- bypass keymaps */
			if (!inkey_next) inkey_next = "";
		}

		/* Allow "control chars" to be entered */
		else if (ke.key == '^')
		{
			/* Get a new command and controlify it */
			if (get_com("Control: ", &ke.key))
				ke.key = KTRL(ke.key);
		}

		/* Special case for the arrow keys */
		else if (isarrow(ke.key))
		{
			switch (ke.key)
			{
				case ARROW_DOWN:    ke.key = '2'; break;
				case ARROW_LEFT:    ke.key = '4'; break;
				case ARROW_RIGHT:   ke.key = '6'; break;
				case ARROW_UP:      ke.key = '8'; break;
			}
		}

		/* Erase the message line */
		prt("", 0, 0);


		if (ke.type == EVT_BUTTON)
		{
			/* Buttons are always specified in standard keyset */
			act = tmp;
			tmp[0] = ke.key;
		}
		else if (ke.type == EVT_KBRD)
		{
			/* Look up applicable keymap */
			act = keymap_act[mode][(byte)(ke.key)];
		}

		/* Apply keymap if not inside a keymap already */
		if (ke.key && act && !inkey_next)
		{
			/* Install the keymap */
			my_strcpy(request_command_buffer, act,
			          sizeof(request_command_buffer));

			/* Start using the buffer */
			inkey_next = request_command_buffer;

			/* Continue */
			continue;
		}

		/* Done */
		break;
	}

	return ke;
}


/**
 * Handle a textui mouseclick.
 */
static void textui_process_click(ui_event_data e)
{
	int x, y;

	if (!OPT(mouse_movement)) return;

	y = KEY_GRID_Y(e);
	x = KEY_GRID_X(e);

	/* Check for a valid location */
	if (!in_bounds_fully(y, x)) return;

	/* XXX show context menu here */
	if ((p_ptr->py == y) && (p_ptr->px == x))
		textui_cmd_rest();

	else /* if (e.mousebutton == 1) */
	{
		if (p_ptr->timed[TMD_CONFUSED])
		{
			cmd_insert(CMD_WALK);
		}
		else
		{
			cmd_insert(CMD_PATHFIND);
			cmd_set_arg_point(cmd_get_top(), 0, y, x);
		}
	}

#if 0
	else if (e.mousebutton == 2)
	{
		target_set_location(y, x);
		msg_print("Target set.");
	}
#endif
}


/**
 * Check no currently worn items are stopping the action 'c'
 */
static bool key_confirm_command(unsigned char c)
{
	int i;

	/* Hack -- Scan equipment */
	for (i = INVEN_WIELD; i < INVEN_TOTAL; i++)
	{
		char verify_inscrip[] = "^*";
		unsigned n;

		object_type *o_ptr = &p_ptr->inventory[i];
		if (!o_ptr->k_idx) continue;

		/* Set up string to look for, e.g. "^d" */
		verify_inscrip[1] = c;

		/* Verify command */
		n = check_for_inscrip(o_ptr, "^*") +
				check_for_inscrip(o_ptr, verify_inscrip);
		while (n--)
		{
			if (!get_check("Are you sure? "))
				return FALSE;
		}
	}

	return TRUE;
}


/**
 * Process a textui keypress.
 */
static bool textui_process_key(unsigned char c)
{
	struct command *cmd = &converted_list[c];
	struct generic_command *command = cmd->command;

	if (!command)
		return FALSE;

	if (c == ESCAPE || c == ' ' || c == '\a')
		return TRUE;

	if (key_confirm_command(c) &&
			(!command->prereq || command->prereq()))
	{
		if (cmd->is_object)
		{
			struct item_command *act = cmd->item;
			int item;
		
			/* Get item */
			item_tester_hook = act->selector.filter;
			if (!get_item(&item, act->selector.prompt,
					act->selector.noop, c, act->selector.mode))
				return TRUE;

			/* Execute the item command */
			act->action(object_from_item_idx(item), item);
		}
		else
		{
			if (command->cmd != CMD_NULL)
				cmd_insert_repeated(command->cmd, p_ptr->command_arg);

			else if (command->hook)
				command->hook();
		}
	}

	return TRUE;
}


/**
 * Parse and execute the current command
 * Give "Warning" on illegal commands.
 */
void textui_process_command(bool no_request)
{
	bool done = TRUE;
	ui_event_data e = textui_get_command();

	/* Reset argument */
	p_ptr->command_arg = 0;

	if (e.type == EVT_RESIZE)
		do_cmd_redraw();

	else if (e.type == EVT_MOUSE)
		textui_process_click(e);

	else if (e.type == EVT_KBRD)
		done = textui_process_key(e.key);

	if (!done)
		do_cmd_unknown();
}<|MERGE_RESOLUTION|>--- conflicted
+++ resolved
@@ -153,10 +153,7 @@
 	{ "Browse a book", 'b', CMD_NULL, textui_spell_browse, NULL },
 	{ "Gain new spells", 'G', CMD_NULL, textui_obj_study, player_can_study },
 	{ "Cast a spell", 'm', CMD_CAST, textui_obj_cast, player_can_cast },
-<<<<<<< HEAD
-=======
 	{ "Cast a spell", 'p', CMD_CAST, textui_obj_cast, player_can_cast },
->>>>>>> a1349bad
 	{ "Full dungeon map",             'M', CMD_NULL, do_cmd_view_map },
 	{ "Display visible item list",    ']', CMD_NULL, do_cmd_itemlist },
 	{ "Display visible monster list", '[', CMD_NULL, do_cmd_monlist },
